--- conflicted
+++ resolved
@@ -1,304 +1,139 @@
-# core_heatmap_comparaison.py
-# Streamlit module: compare two OCCT core-temperature CSVs and show a difference heatmap + per-core avg bars
-
-import io
-from typing import Tuple, Optional
-
+import pandas as pd
 import numpy as np
-import pandas as pd
+import seaborn as sns
 import matplotlib.pyplot as plt
-from matplotlib import gridspec
 import streamlit as st
-
-# -----------------------------
-# Config
-# -----------------------------
-START_ROW = 3  # data starts at row index 3 (0-based), as in your existing scripts
-CORE_LIST = [f"Core {i}" for i in range(26)]  # expected core column names in the header row (row index 1)
-TIME_COL_INDEX = 0  # first column is time (as in your existing sheets); we normalize to start at 0
-EXCLUDE_ZEROS_FROM_AVG = True  # replace 0 with NaN before averaging (optional but common for OCCT exports)
-
-# -----------------------------
-# IO / Parsing
-# -----------------------------
-def read_uploaded_csv(uploaded_file) -> pd.DataFrame:
+from io import BytesIO
+import matplotlib.gridspec as gridspec
+from pathlib import Path
+
+# -----------------------------
+# Constants
+# -----------------------------
+START_ROW = 3  # Row where the actual numeric data starts
+CORE_LIST = [f"Core {i}" for i in range(26)]  # Core labels expected in files
+TR1 = "TR1 Temperature (System Board)"  # Optional TR1 system board temp column
+CPU_PACKAGE = "CPU Package"
+WATER_FLOW = "Water Flow"
+
+
+# -----------------------------
+# Extract per-core + TR1 data
+# -----------------------------
+def extract_core_data(df):
     """
-    Reads an uploaded OCCT-like CSV with no header row, preserving all rows.
-    We keep header-less to let extract_core_data pull names from row index 1.
+    Extract core and TR1 data, resample them into 1-minute buckets,
+    and drop the last (possibly incomplete) minute.
     """
-    # force UTF-8 with fallback
-    data = uploaded_file.read()
+    # Time is always first column (in seconds)
+    time = pd.to_numeric(df.iloc[START_ROW:, 0], errors='coerce')
+
+    # Select columns corresponding to CPU cores
+    core_cols = [i for i in range(df.shape[1]) if df.iloc[1, i] in CORE_LIST]
+    core_data = df.iloc[START_ROW:, core_cols].apply(pd.to_numeric, errors='coerce')
+    core_data.index = time
+    core_data.columns = [df.iloc[1, i] for i in core_cols]
+    core_data = core_data.replace(0, np.nan)  # Replace 0 with NaN
+
+    # ----- TR1 temperature extraction -----
+    tr1_col = next((i for i in range(df.shape[1]) if df.iloc[1, i] == TR1), None)
+    if tr1_col is not None:
+        tr1_data = pd.to_numeric(df.iloc[START_ROW:, tr1_col], errors='coerce')
+        tr1_data.index = time
+        tr1_data = tr1_data.replace(0, np.nan)
+        # Group TR1 into 1-minute averages
+        tr1_grouped = tr1_data.groupby((tr1_data.index // 60) * 60).mean()
+        # Drop last (possibly incomplete) minute
+        if not tr1_grouped.empty:
+            last_tr1 = tr1_grouped.index.max()
+            tr1_grouped = tr1_grouped[tr1_grouped.index < last_tr1]
+    else:
+        tr1_grouped = None
+
+    # ----- Core data → 1-minute buckets -----
+    core_data['time_bucket'] = (core_data.index // 60) * 60
+    grouped_core = core_data.groupby('time_bucket').mean().dropna(axis=1, how='all')
+    if not grouped_core.empty:
+        last_bucket = grouped_core.index.max()
+        grouped_core = grouped_core[grouped_core.index < last_bucket]
+
+    return grouped_core, tr1_grouped
+
+
+# -----------------------------
+# Helpers for extracting columns
+# -----------------------------
+def get_col(df, name):
+    """Return the column index of a given header name, or None if not found."""
     try:
-        df = pd.read_csv(io.BytesIO(data), header=None, engine="python")
-    except Exception:
-        df = pd.read_csv(io.BytesIO(data), header=None, engine="python", encoding_errors="ignore")
-    return df
-
-
-def extract_core_data(df: pd.DataFrame) -> pd.DataFrame:
-    """
-    Extracts time series of core temperatures.
-    - Assumes row index 1 contains the header names (e.g., "CPU Package", "Core 0", ..., "Core 25").
-    - Data starts at START_ROW.
-    - Returns a DataFrame indexed by time (seconds from 0), columns = common core labels.
-    """
-    if df.shape[0] <= START_ROW + 1 or df.shape[1] < 2:
-        raise ValueError("File format too short or malformed: not enough rows/columns.")
-
-    # find core columns by name in row index 1
-    header_row = df.iloc[1, :]
-    core_cols = [i for i in range(df.shape[1]) if header_row.iloc[i] in CORE_LIST]
-
-    if not core_cols:
-        raise ValueError("No core temperature columns found (expected headers like 'Core 0', 'Core 1', ...).")
-
-    # time vector from first column
-    time = pd.to_numeric(df.iloc[START_ROW:, TIME_COL_INDEX], errors="coerce")
-    time = time - time.iloc[0]  # normalize to start at 0
-
-    # core data rows
-    core_data = df.iloc[START_ROW:, core_cols].apply(pd.to_numeric, errors="coerce")
-
-    # build result
-    out = core_data.copy()
-    out.index = time.values
-    out.columns = [header_row.iloc[i] for i in core_cols]
-
-    # drop all-NaN rows at the very end
-    out = out[~out.isna().all(axis=1)]
-
-    return out
-
-
-# -----------------------------
-# Alignment / Difference
-# -----------------------------
-def align_common(core1: pd.DataFrame, core2: pd.DataFrame) -> Tuple[pd.Index, pd.Index]:
-    """
-    Returns (common_times, common_cols)
-    """
-    common_times = core1.index.intersection(core2.index)
-    common_cols = core1.columns.intersection(core2.columns)
-    return common_times, common_cols
-
-
-def compute_diff(core1: pd.DataFrame, core2: pd.DataFrame) -> pd.DataFrame:
-    """
-    Compute difference DataFrame (file2 - file1) for common times and cores.
-    Index converted to hours (rounded).
-    """
-    idx, cols = align_common(core1, core2)
-
-    if len(idx) == 0 or len(cols) == 0:
-        return pd.DataFrame()
-
-    a1 = core1.loc[idx, cols]
-    a2 = core2.loc[idx, cols]
-
-    df_diff = a2 - a1
-    if df_diff.empty:
-        return df_diff
-
-    # convert index (seconds) -> hours for nicer axis
-    df_diff.index = (pd.to_numeric(df_diff.index, errors="coerce") / 3600.0).round(3)
-    return df_diff
-
-
-# -----------------------------
-# Plotting
-# -----------------------------
-def _safe_xlim_for_avgs(avgs: pd.Series) -> Tuple[float, float]:
-    """
-    Produce finite axis limits for average bar chart even if avgs has NaN/Inf or is empty.
-    """
-    if avgs is None or avgs.empty:
-        return (-1.0, 1.0)
-
-    vals = avgs.values.astype(float)
-    vals = vals[np.isfinite(vals)]
-    if vals.size == 0:
-        return (-1.0, 1.0)
-
-    xmin = float(vals.min())
-    xmax = float(vals.max())
-    if xmin == xmax:  # flat case
-        pad = max(0.5, abs(xmax) * 0.2 + 0.1)
-        return (xmin - pad, xmax + pad)
-
-    pad = max(0.5, 0.1 * max(abs(xmin), abs(xmax)))
-    return (xmin - pad, xmax + pad)
-
-
-def plot_diff_heatmap_and_bars(df_diff: pd.DataFrame, title_left: str, title_right: str) -> None:
-    """
-    Create a two-pane figure:
-      - Left: heatmap (time vs core) of difference
-      - Right: horizontal bar chart of per-core average difference
-    Handles empty / NaN data gracefully.
-    """
-    st.subheader("ΔTemp Heatmap (File 2 - File 1) and Per-Core Averages")
-
-    # Early validation
-    if df_diff is None or df_diff.empty:
-        st.warning("No valid overlap between files (time and/or cores). Unable to compute differences.")
+        return next(i for i in range(df.shape[1]) if df.iloc[1, i] == name)
+    except StopIteration:
+        return None
+
+def get_numeric_col(df, name):
+    """Return a numeric Series for a given column, excluding 0 and NaN values."""
+    col_idx = get_col(df, name)
+    if col_idx is None:
+        return pd.Series(dtype=float)
+    vals = pd.to_numeric(df.iloc[START_ROW:, col_idx], errors='coerce')
+    return vals[(vals != 0) & (~vals.isna())]
+
+
+# -----------------------------
+# Read uploaded file safely
+# -----------------------------
+def read_uploaded_file(uploaded_file):
+    """Read CSV/Excel files into a DataFrame."""
+    try:
+        if uploaded_file.name.endswith('.csv'):
+            return pd.read_csv(uploaded_file, header=None)
+        elif uploaded_file.name.endswith(('.xls', '.xlsx')):
+            return pd.read_excel(uploaded_file, header=None, engine='openpyxl')
+        else:
+            raise ValueError(f"Unsupported file type: {uploaded_file.name}")
+    except Exception as e:
+        st.error(f"❌ Failed to read file {uploaded_file.name}: {e}")
+        return None
+
+
+# -----------------------------
+# Main Streamlit app function
+# -----------------------------
+def run_core_heatmap_comparaison():
+    st.header("🔥 Core Difference Heatmap")
+
+    # Upload two files for comparison
+    file1 = st.file_uploader("Upload the FIRST CPU data file", type=["csv","xls","xlsx"], key="file1_cmp")
+    file2 = st.file_uploader("Upload the SECOND CPU data file", type=["csv","xls","xlsx"], key="file2_cmp")
+    st.info("ℹ️ Recommended: hottest test as second, coldest as first for positive ΔTemp.")
+    if not file1 or not file2:
         return
-
-    # Optionally treat zeros as NaN for averaging only
-    diff_for_avg = df_diff.copy()
-    if EXCLUDE_ZEROS_FROM_AVG:
-        diff_for_avg = diff_for_avg.replace(0, np.nan)
-
-    # Compute per-core averages (drop cores that are all-NaN)
-    avgs = diff_for_avg.mean(axis=0).dropna()
-    avgs = avgs.sort_index(ascending=True)  # ensure Core 0 ... Core n order
-    avgs_for_bars = avgs[::-1]  # reverse for a nicer top-down bar list
-
-    # Create figure
-    fig = plt.figure(figsize=(14, 7))
-    spec = gridspec.GridSpec(ncols=2, nrows=1, width_ratios=[1.25, 1], wspace=0.25)
-
-    # ---- Heatmap (left) ----
-    ax0 = fig.add_subplot(spec[0, 0])
-
-    # Prepare data matrix for imshow: rows=time, cols=cores
-    # Sort by time increasing and columns in natural order
-    df_plot = df_diff.sort_index(axis=0)
-    df_plot = df_plot.reindex(sorted(df_plot.columns, key=lambda c: int(c.split()[-1])), axis=1)
-
-    if df_plot.shape[0] == 0 or df_plot.shape[1] == 0 or df_plot.to_numpy(allna=True).size == 0:
-        ax0.text(0.5, 0.5, "No data to plot heatmap", ha="center", va="center")
-        ax0.axis("off")
-    else:
-        mat = df_plot.to_numpy()
-        # Handle all-NaN gracefully by filling for display (cmap will still show neutral if near 0)
-        if np.all(~np.isfinite(mat)):
-            mat = np.zeros_like(mat)
-
-        im = ax0.imshow(
-            mat,
-            aspect="auto",
-            origin="lower",
-            interpolation="nearest"
-        )
-        cb = fig.colorbar(im, ax=ax0)
-        cb.set_label("ΔTemp (°C)")
-
-        # X-axis: cores
-        ax0.set_xticks(range(df_plot.shape[1]))
-        ax0.set_xticklabels(df_plot.columns, rotation=90)
-        # Y-axis: time (hours)
-        ax0.set_yticks(np.linspace(0, df_plot.shape[0]-1, min(df_plot.shape[0], 6)).astype(int))
-        if df_plot.shape[0] > 0:
-            ylabels = df_plot.index.values[
-                np.linspace(0, df_plot.shape[0]-1, min(df_plot.shape[0], 6)).astype(int)
-            ]
-            ax0.set_yticklabels([f"{y:.2f} h" for y in ylabels])
-        ax0.set_xlabel("Core")
-        ax0.set_ylabel("Time (h)")
-        ax0.set_title(title_left)
-
-    # ---- Bar chart (right) ----
-    ax1 = fig.add_subplot(spec[0, 1])
-    ax1.set_title(title_right)
-
-    if avgs_for_bars.empty:
-        # Show an empty panel with safe limits and a message
-        ax1.set_xlim(-1, 1)
-        ax1.set_xlabel("ΔTemp (°C)")
-        ax1.text(0.5, 0.5, "No valid data to compute per-core averages.", ha="center", va="center")
-        ax1.set_yticks([])
-    else:
-        bars = ax1.barh(avgs_for_bars.index, avgs_for_bars.values)
-        ax1.set_xlabel("ΔTemp (°C)")
-
-        # Safe, finite x-limits
-        xmin, xmax = _safe_xlim_for_avgs(avgs_for_bars)
-        ax1.set_xlim(xmin, xmax)
-
-        # Annotate bar values
-        span = xmax - xmin
-        offset = 0.02 * span
-        for b, v in zip(bars, avgs_for_bars.values):
-            # place text just beyond the end of the bar
-            x = v + (offset if v >= 0 else -offset)
-            ax1.text(x, b.get_y() + b.get_height()/2, f"{v:.2f}°C", va="center")
-
-        # Grid for readability
-        ax1.grid(axis="x", linestyle="--", alpha=0.4)
-
-    st.pyplot(fig)
-
-
-# -----------------------------
-# Streamlit Entrypoint
-# -----------------------------
-def run_core_heatmap_comparaison():
-    """
-    Streamlit UI: upload two CSV files, parse, align, compute (file2 - file1),
-    and plot a difference heatmap + per-core average bars with robust guards.
-    """
-    st.header("Core Heatmap Comparison (File 2 − File 1)")
-
-    st.markdown(
-        "Upload **two** OCCT CSV exports with core temperatures. "
-        "This tool aligns common timestamps and cores, computes the difference (File 2 − File 1), "
-        "and visualizes it as a heatmap with per-core average deltas."
-    )
-
-    colA, colB = st.columns(2)
-    with colA:
-        file1 = st.file_uploader("File 1 (baseline/reference)", type=["csv"], key="cmp_f1")
-    with colB:
-        file2 = st.file_uploader("File 2 (comparison)", type=["csv"], key="cmp_f2")
-
-    if not file1 or not file2:
-        st.info("Please upload both files to proceed.")
+    
+    # Option to swap the two files (reverse comparison)
+    inverse = st.checkbox("Do you want to see reverse heatmap?", value=False)
+    if inverse:
+        file1, file2 = file2, file1
+        
+    # Read files into raw DataFrames
+    raw1 = read_uploaded_file(file1)
+    raw2 = read_uploaded_file(file2)
+    if raw1 is None or raw2 is None:
         return
 
-    # Parse files
-    try:
-        df1 = read_uploaded_csv(file1)
-        df2 = read_uploaded_csv(file2)
-    except Exception as e:
-        st.error(f"Failed to read uploaded files: {e}")
-        return
-
-    # Extract core data
-    try:
-        core1 = extract_core_data(df1)
-        core2 = extract_core_data(df2)
-    except Exception as e:
-        st.error(f"Failed to extract core data: {e}")
-        return
-
-    if core1.empty or core2.empty:
-        st.error("Extracted core data is empty in one or both files.")
-        return
-
-    # Quick sanity: ensure we have some overlap in time and columns
-    idx, cols = align_common(core1, core2)
-    if len(idx) == 0:
-        st.warning("No overlapping timestamps between the two files after normalization.")
-    if len(cols) == 0:
-        st.warning("No common core columns between the two files (e.g., Core 0..N).")
-
-<<<<<<< HEAD
-    # Compute difference
-    df_diff = compute_diff(core1, core2)
-
-    # Titles
-    title_left = "ΔTemp Heatmap (aligned time × core)"
-    title_right = "Average ΔTemp per Core"
-
-    # Plot (with all guards built-in)
-    plot_diff_heatmap_and_bars(df_diff, title_left, title_right)
-
-
-# If you want to run this module directly with `streamlit run core_heatmap_comparaison.py`,
-# uncomment the lines below.
-# if __name__ == "__main__":
-#     run_core_heatmap_comparaison()
-=======
+    file1_name, file2_name = file1.name, file2.name
+
+    # Extract per-core + TR1 data
+    core1, tr1_1 = extract_core_data(raw1)
+    core2, tr1_2 = extract_core_data(raw2)
+
+    # User input: Plate + OCCT version
+    plate1 = st.text_input(f"Plate for {file1_name}:", key="plate1_cmp").strip() or "NA"
+    occt1 = st.selectbox(f"OCCT Version for {file1_name}:", options=["12.0.10", "14.0.09"], key="occt1_cmp").strip() or "NA"
+    plate2 = st.text_input(f"Plate for {file2_name}:", key="plate2_cmp").strip() or "NA"
+    occt2 = st.selectbox(f"OCCT Version for {file2_name}:", options=["12.0.10", "14.0.09"], key="occt2_cmp").strip() or "NA"
+    
+    st.subheader("📋 Comparison Summary")
+
     # Ensure both files cover roughly the same test duration
     t1, t2 = core1.index.max(), core2.index.max()
     if abs(t1 - t2) > 60:
@@ -313,7 +148,7 @@
     
     # ----- Optional TR1 normalization -----
     if tr1_1 is not None and tr1_2 is not None:
-        normalize = st.checkbox("TR1 has been found in both files, do you want to normalize?", value=True)
+        normalize = st.checkbox("TR1 has been found in both file, do you want to normalize?", value=True)
         if normalize:
             tr1_1, tr1_2 = tr1_1.loc[idx], tr1_2.loc[idx]
             a1 = a1.subtract(tr1_1, axis=0)
@@ -405,5 +240,4 @@
     st.download_button("📥 Download Difference Heatmap",
                        data=buf.getvalue(),
                        file_name="difference_heatmap.png",
-                       mime="image/png")
->>>>>>> 65f86ff1
+                       mime="image/png")